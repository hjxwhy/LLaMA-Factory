# Copyright 2025 HuggingFace Inc. and the LlamaFactory team.
#
# This code is inspired by the HuggingFace's Transformers library.
# https://github.com/huggingface/transformers/blob/v4.40.0/src/transformers/models/llava/processing_llava.py
#
# Licensed under the Apache License, Version 2.0 (the "License");
# you may not use this file except in compliance with the License.
# You may obtain a copy of the License at
#
#     http://www.apache.org/licenses/LICENSE-2.0
#
# Unless required by applicable law or agreed to in writing, software
# distributed under the License is distributed on an "AS IS" BASIS,
# WITHOUT WARRANTIES OR CONDITIONS OF ANY KIND, either express or implied.
# See the License for the specific language governing permissions and
# limitations under the License.

import inspect
import math
import os
import re
from copy import deepcopy
from dataclasses import dataclass
from io import BytesIO
from typing import TYPE_CHECKING, BinaryIO, Literal, Optional, TypedDict, Union

import numpy as np
import torch
from decord import VideoReader
from transformers.image_utils import get_image_size, is_valid_image, to_numpy_array
from transformers.models.mllama.processing_mllama import (
    convert_sparse_cross_attention_mask_to_dense,
    get_cross_attention_token_mask,
)
from typing_extensions import override

from ..extras.constants import AUDIO_PLACEHOLDER, IGNORE_INDEX, IMAGE_PLACEHOLDER, VIDEO_PLACEHOLDER
from ..extras.packages import (
    is_librosa_available,
    is_pillow_available,
    is_pyav_available,
    is_transformers_version_greater_than,
)


if is_librosa_available():
    import librosa


if is_pillow_available():
    from PIL import Image
    from PIL.Image import Image as ImageObject
    import warnings
    warnings.filterwarnings("ignore", message="Palette images with Transparency expressed in bytes should be converted to RGBA images")


if is_pyav_available():
    import av


if is_transformers_version_greater_than("4.52.0"):
    from transformers.image_utils import make_flat_list_of_images
    from transformers.video_utils import make_batched_videos
<<<<<<< HEAD
elif is_transformers_version_greater_than("4.49.0"):
    from transformers.image_utils import make_flat_list_of_images
=======
else:
    from transformers.image_utils import make_batched_videos, make_flat_list_of_images
>>>>>>> 8a731193


if TYPE_CHECKING:
    from av.stream import Stream
    from numpy.typing import NDArray
    from transformers import PreTrainedTokenizer, ProcessorMixin
    from transformers.feature_extraction_sequence_utils import SequenceFeatureExtractor
    from transformers.image_processing_utils import BaseImageProcessor

    class EncodedImage(TypedDict):
        path: Optional[str]
        bytes: Optional[bytes]

    ImageInput = Union[str, bytes, EncodedImage, BinaryIO, ImageObject]
    VideoInput = Union[str, BinaryIO, list[list[ImageInput]]]
    AudioInput = Union[str, BinaryIO, NDArray]

    class MMProcessor(ProcessorMixin):
        patch_size: int
        image_seq_length: int
        num_additional_image_tokens: int
        vision_feature_select_strategy: Literal["default", "full"]

        def _get_number_of_features(self, orig_height: int, orig_width: int, height: int, width: int) -> int:
            pass


def _get_paligemma_token_type_ids(imglens: list[int], seqlens: list[int], processor: "MMProcessor") -> list[list[int]]:
    r"""Get paligemma token type ids for computing loss.

    It is slightly different with the original token type ids where the prompt part is 0.

    Returns:
        batch_token_type_ids: shape (batch_size, seq_length)

    """
    batch_token_type_ids = []
    for imglen, seqlen in zip(imglens, seqlens):
        image_seqlen = imglen * processor.image_seq_length
        batch_token_type_ids.append([0] * image_seqlen + [1] * (seqlen - image_seqlen))

    return batch_token_type_ids


def _get_gemma3_token_type_ids(batch_ids: list[list[int]], processor: "MMProcessor"):
    r"""Get gemma3 token type ids for computing loss.

    Returns:
        batch_token_type_ids: shape (batch_size, seq_length)

    """
    image_token_id: int = getattr(processor, "image_token_id")
    batch_token_type_ids = []
    for token_ids in batch_ids:
        token_ids = np.array(token_ids)
        token_type_ids = np.zeros_like(token_ids)
        token_type_ids[token_ids == image_token_id] = 1
        batch_token_type_ids.append(token_type_ids.tolist())

    return batch_token_type_ids


def _make_batched_images(images: list["ImageObject"], imglens: list[int]) -> list[list["ImageObject"]]:
    r"""Make nested list of images."""
    batch_images = []
    for imglen in imglens:
        batch_images.append(images[:imglen])
        images = images[imglen:]

    return batch_images


def _check_video_is_nested_images(video: "VideoInput") -> bool:
    r"""Check if the video is nested images."""
    return isinstance(video, list) and all(isinstance(frame, (str, BinaryIO, dict)) for frame in video)


@dataclass
class MMPluginMixin:
    image_token: Optional[str]
    video_token: Optional[str]
    audio_token: Optional[str]
    expand_mm_tokens: bool = True

    def _validate_input(
        self,
        processor: Optional["MMProcessor"],
        images: list["ImageInput"],
        videos: list["VideoInput"],
        audios: list["AudioInput"],
    ) -> None:
        r"""Validate if this model accepts the input modalities."""
        image_processor: BaseImageProcessor = getattr(processor, "image_processor", None)
        video_processor: BaseImageProcessor = getattr(
            processor, "video_processor", getattr(processor, "image_processor", None)
        )
        feature_extractor: SequenceFeatureExtractor = getattr(processor, "feature_extractor", None)
        if len(images) != 0 and self.image_token is None:
            raise ValueError(
                "This model does not support image input. Please check whether the correct `template` is used."
            )

        if len(videos) != 0 and self.video_token is None:
            raise ValueError(
                "This model does not support video input. Please check whether the correct `template` is used."
            )

        if len(audios) != 0 and self.audio_token is None:
            raise ValueError(
                "This model does not support audio input. Please check whether the correct `template` is used."
            )

        if self.image_token is not None and processor is None:
            raise ValueError("Processor was not found, please check and update your model file.")

        if self.image_token is not None and image_processor is None:
            raise ValueError("Image processor was not found, please check and update your model file.")

        if self.video_token is not None and video_processor is None:
            raise ValueError("Video processor was not found, please check and update your model file.")

        if self.audio_token is not None and feature_extractor is None:
            raise ValueError("Audio feature extractor was not found, please check and update your model file.")

    def _validate_messages(
        self,
        messages: list[dict[str, str]],
        images: list["ImageInput"],
        videos: list["VideoInput"],
        audios: list["AudioInput"],
    ):
        r"""Validate if the number of images, videos and audios match the number of placeholders in messages."""
        num_image_tokens, num_video_tokens, num_audio_tokens = 0, 0, 0
        for message in messages:
            num_image_tokens += message["content"].count(IMAGE_PLACEHOLDER) if len(images) != 0 else 0 # some text content has image placeholder
            num_video_tokens += message["content"].count(VIDEO_PLACEHOLDER) if len(videos) != 0 else 0
            num_audio_tokens += message["content"].count(AUDIO_PLACEHOLDER) if len(audios) != 0 else 0

        if len(images) != num_image_tokens and self.image_token:
            raise ValueError(
                f"The number of images does not match the number of {IMAGE_PLACEHOLDER} tokens in {messages}."
            )

        if len(videos) != num_video_tokens and self.video_token:
            raise ValueError(
                f"The number of videos does not match the number of {VIDEO_PLACEHOLDER} tokens in {messages}."
            )

        if len(audios) != num_audio_tokens and self.audio_token:
            raise ValueError(
                f"The number of audios does not match the number of {AUDIO_PLACEHOLDER} tokens in {messages}."
            )

    def _preprocess_image(
        self, image: "ImageObject", image_max_pixels: int, image_min_pixels: int, **kwargs
    ) -> "ImageObject":
        r"""Pre-process a single image."""
        if (image.width * image.height) > image_max_pixels:
            resize_factor = math.sqrt(image_max_pixels / (image.width * image.height))
            width, height = int(image.width * resize_factor), int(image.height * resize_factor)
            image = image.resize((width, height))

        if (image.width * image.height) < image_min_pixels:
            resize_factor = math.sqrt(image_min_pixels / (image.width * image.height))
            width, height = int(image.width * resize_factor), int(image.height * resize_factor)
            image = image.resize((width, height))

        if image.mode != "RGB":
            image = image.convert("RGB")

        return image

    def _get_video_sample_indices(
        self, video_stream: "Stream", video_fps: float, video_maxlen: int, **kwargs
    ) -> list[int]:
        r"""Compute video sample indices according to fps."""
        total_frames = video_stream.frames
        if total_frames == 0:  # infinite video
            return np.linspace(0, video_maxlen - 1, video_maxlen).astype(np.int32)

        sample_frames = max(1, math.floor(float(video_stream.duration * video_stream.time_base) * video_fps))
        sample_frames = min(total_frames, video_maxlen, sample_frames)
        return np.linspace(0, total_frames - 1, sample_frames).astype(np.int32)

    def _regularize_images(self, images: list["ImageInput"], **kwargs) -> dict[str, list["ImageObject"]]:
        r"""Regularize images to avoid error. Including reading and pre-processing."""
        results = []
        for image in images:
            if isinstance(image, str) and "open-x" in image and "videos" in image:
                video_path = os.path.join(os.path.dirname(image) + ".mp4")
                image_id = int(os.path.basename(image).split(".")[0])
                video_reader = VideoReader(video_path)
                video_frames = video_reader.get_batch([image_id])
                image = Image.fromarray(video_frames.asnumpy()[0])

            if isinstance(image, (str, BinaryIO)):
                image = Image.open(image)
            elif isinstance(image, bytes):
                image = Image.open(BytesIO(image))
            elif isinstance(image, dict):
                if image["bytes"] is not None:
                    image = Image.open(BytesIO(image["bytes"]))
                else:
                    image = Image.open(image["path"])

            if not isinstance(image, ImageObject):
                raise ValueError(f"Expect input is a list of images, but got {type(image)}.")

            results.append(self._preprocess_image(image, **kwargs))

        return {"images": results}

    def _regularize_videos(self, videos: list["VideoInput"], **kwargs) -> dict[str, list[list["ImageObject"]]]:
        r"""Regularizes videos to avoid error. Including reading, resizing and converting."""
        results = []
        for video in videos:
            frames: list[ImageObject] = []
            if _check_video_is_nested_images(video):
                for frame in video:
                    if not is_valid_image(frame) and not isinstance(frame, dict) and not os.path.exists(frame):
                        raise ValueError("Invalid image found in video frames.")
                frames = video
            else:
                container = av.open(video, "r")
                video_stream = next(stream for stream in container.streams if stream.type == "video")
                sample_indices = self._get_video_sample_indices(video_stream, **kwargs)
                container.seek(0)
                for frame_idx, frame in enumerate(container.decode(video_stream)):
                    if frame_idx in sample_indices:
                        frames.append(frame.to_image())

            frames = self._regularize_images(frames, **kwargs)["images"]
            results.append(frames)

        return {"videos": results}

    def _regularize_audios(
        self, audios: list["AudioInput"], sampling_rate: float, **kwargs
    ) -> dict[str, Union[list["NDArray"], list[float]]]:
        r"""Regularizes audios to avoid error. Including reading and resampling."""
        results, sampling_rates = [], []
        for audio in audios:
            if not isinstance(audio, np.ndarray):
                audio, sampling_rate = librosa.load(audio, sr=sampling_rate)

            results.append(audio)
            sampling_rates.append(sampling_rate)

        return {"audios": results, "sampling_rates": sampling_rates}

    def _get_mm_inputs(
        self,
        images: list["ImageInput"],
        videos: list["VideoInput"],
        audios: list["AudioInput"],
        processor: "MMProcessor",
        imglens: Optional[list[int]] = None,
    ) -> dict[str, "torch.Tensor"]:
        r"""Process visual inputs.

        Returns: (llava and paligemma)
            pixel_values: tensor with shape (B, C, H, W)

        Returns: (qwen2-vl)
            pixel_values: tensor with shape (num_patches, patch_dim)
            image_grid_thw: tensor with shape (num_images, 3), where the three numbers are time, width, height
                            where num_patches == torch.prod(image_grid_thw)

        Returns: (mllama)
            pixel_values: tensor with shape
                          (batch_size, max_num_images, max_image_tiles, channels, tile_height, tile_width)
                          For example, (2, 1, 4, 3, 560, 560).
            aspect_ratio_ids: tensor with shape (batch_size, max_num_images). For example, (2, 1).
            aspect_ratio_mask: tensor with shape (batch_size, max_num_images, max_image_tiles). For example, (2, 1, 4).
            num_tiles: List[List[int]] with shape (batch_size, num_images_in_batch). For example, (2, 1).

        """
        mm_inputs = {}
        if len(images) != 0:
            image_processor: BaseImageProcessor = getattr(processor, "image_processor", None)
            images = self._regularize_images(
                images,
                image_max_pixels=getattr(processor, "image_max_pixels", 768 * 768),
                image_min_pixels=getattr(processor, "image_min_pixels", 32 * 32),
            )["images"]
            if imglens is not None:  # if imglens are provided, make batched images
                images = _make_batched_images(images, imglens)

            image_processor_kwargs = {}
            if getattr(processor, "image_do_pan_and_scan", False):  # gemma3 image processor
                image_processor_kwargs.update(
                    {
                        "do_pan_and_scan": True,
                        "pan_and_scan_min_crop_size": 256,
                        "pan_and_scan_max_num_crops": 4,
                        "pan_and_scan_min_ratio_to_activate": 1.2,
                    }
                )

            mm_inputs.update(image_processor(images, return_tensors="pt", **image_processor_kwargs))

        if len(videos) != 0:
            video_processor: BaseImageProcessor = getattr(
                processor, "video_processor", getattr(processor, "image_processor", None)
            )
            videos = self._regularize_videos(
                videos,
                image_max_pixels=getattr(processor, "video_max_pixels", 256 * 256),
                image_min_pixels=getattr(processor, "video_min_pixels", 16 * 16),
                video_fps=getattr(processor, "video_fps", 2.0),
                video_maxlen=getattr(processor, "video_maxlen", 128),
            )["videos"]
            if "videos" in inspect.signature(video_processor.preprocess).parameters:  # for qwen2_vl and video_llava
                mm_inputs.update(video_processor(images=None, videos=videos, return_tensors="pt"))
            else:  # for llava_next_video
                mm_inputs.update(video_processor(videos, return_tensors="pt"))

        if len(audios) != 0:
            feature_extractor: SequenceFeatureExtractor = getattr(processor, "feature_extractor", None)
            audios = self._regularize_audios(
                audios,
                sampling_rate=getattr(processor, "audio_sampling_rate", 16000),
            )["audios"]
            mm_inputs.update(
                feature_extractor(
                    audios,
                    sampling_rate=getattr(processor, "audio_sampling_rate", 16000),
                    return_attention_mask=True,
                    padding="max_length",
                    return_tensors="pt",
                )
            )
            mm_inputs["feature_attention_mask"] = mm_inputs.pop("attention_mask", None)  # prevent conflicts

        return mm_inputs


@dataclass
class BasePlugin(MMPluginMixin):
    def process_messages(
        self,
        messages: list[dict[str, str]],
        images: list["ImageInput"],
        videos: list["VideoInput"],
        audios: list["AudioInput"],
        processor: Optional["MMProcessor"],
    ) -> list[dict[str, str]]:
        r"""Pre-process input messages before tokenization for VLMs."""
        self._validate_input(processor, images, videos, audios)
        return messages

    def process_token_ids(
        self,
        input_ids: list[int],
        labels: Optional[list[int]],
        images: list["ImageInput"],
        videos: list["VideoInput"],
        audios: list["AudioInput"],
        tokenizer: "PreTrainedTokenizer",
        processor: Optional["MMProcessor"],
    ) -> tuple[list[int], Optional[list[int]]]:
        r"""Pre-process token ids after tokenization for VLMs."""
        self._validate_input(processor, images, videos, audios)
        return input_ids, labels

    def get_mm_inputs(
        self,
        images: list["ImageInput"],
        videos: list["VideoInput"],
        audios: list["AudioInput"],
        imglens: list[int],
        vidlens: list[int],
        audlens: list[int],
        batch_ids: list[list[int]],
        processor: Optional["MMProcessor"],
    ) -> dict[str, Union[list[int], "torch.Tensor"]]:
        r"""Build batched multimodal inputs for VLMs.

        Arguments:
            images: a list of image inputs, shape (num_images,)
            videos: a list of video inputs, shape (num_videos,)
            audios: a list of audio inputs, shape (num_audios,)
            imglens: number of images in each sample, shape (batch_size,)
            vidlens: number of videos in each sample, shape (batch_size,)
            audlens: number of audios in each sample, shape (batch_size,)
            batch_ids: token ids of input samples, shape (batch_size, seq_len)
            processor: a processor for pre-processing images and videos

        """
        self._validate_input(processor, images, videos, audios)
        return self._get_mm_inputs(images, videos, audios, processor)


@dataclass
class Gemma3Plugin(BasePlugin):
    @override
    def process_messages(
        self,
        messages: list[dict[str, str]],
        images: list["ImageInput"],
        videos: list["VideoInput"],
        audios: list["AudioInput"],
        processor: Optional["MMProcessor"],
    ) -> list[dict[str, str]]:
        self._validate_input(processor, images, videos, audios)
        self._validate_messages(messages, images, videos, audios)
        num_image_tokens = 0
        messages = deepcopy(messages)
        boi_token: str = getattr(processor, "boi_token")
        full_image_sequence: str = getattr(processor, "full_image_sequence")
        image_str = full_image_sequence if self.expand_mm_tokens else boi_token

        do_pan_and_scan: bool = getattr(processor, "image_do_pan_and_scan", False)
        if do_pan_and_scan:
            mm_inputs = self._get_mm_inputs(images, videos, audios, processor)

        for message in messages:
            content = message["content"]
            while IMAGE_PLACEHOLDER in content:
                if do_pan_and_scan:
                    image_placeholder_str = (
                        "Here is the original image {{image}} and here are some crops to help you see better "
                        + " ".join(["{{image}}"] * mm_inputs["num_crops"][0][num_image_tokens])
                    )
                else:
                    image_placeholder_str = "{{image}}"

                content = content.replace(IMAGE_PLACEHOLDER, image_placeholder_str, 1)
                num_image_tokens += 1

            message["content"] = content.replace("{{image}}", image_str)

        return messages

    @override
    def get_mm_inputs(
        self,
        images: list["ImageInput"],
        videos: list["VideoInput"],
        audios: list["AudioInput"],
        imglens: list[int],
        vidlens: list[int],
        audlens: list[int],
        batch_ids: list[list[int]],
        processor: Optional["MMProcessor"],
    ) -> dict[str, Union[list[int], "torch.Tensor"]]:
        self._validate_input(processor, images, videos, audios)
        mm_inputs = self._get_mm_inputs(images, videos, audios, processor)
        mm_inputs.pop("num_crops", None)
        mm_inputs["token_type_ids"] = _get_gemma3_token_type_ids(batch_ids, processor)
        return mm_inputs


class Gemma3nPlugin(Gemma3Plugin):
    @override
    def process_messages(
        self,
        messages: list[dict[str, str]],
        images: list["ImageInput"],
        videos: list["VideoInput"],
        audios: list["AudioInput"],
        processor: Optional["MMProcessor"],
    ) -> list[dict[str, str]]:
        self._validate_input(processor, images, videos, audios)
        self._validate_messages(messages, images, videos, audios)
        messages = deepcopy(messages)
        boi_token: str = getattr(processor, "boi_token")
        boa_token: str = getattr(processor, "boa_token")
        full_image_sequence: str = getattr(processor, "full_image_sequence")
        full_audio_sequence: str = getattr(processor, "full_audio_sequence")
        image_str = full_image_sequence if self.expand_mm_tokens else boi_token
        audio_str = full_audio_sequence if self.expand_mm_tokens else boa_token

        for message in messages:
            content = message["content"]
            while IMAGE_PLACEHOLDER in content:
                content = content.replace(IMAGE_PLACEHOLDER, image_str, 1)

            while AUDIO_PLACEHOLDER in content:
                content = content.replace(AUDIO_PLACEHOLDER, audio_str, 1)

            message["content"] = content

        return messages


@dataclass
class InternVLPlugin(BasePlugin):
    @override
    def _get_mm_inputs(
        self,
        images: list["ImageInput"],
        videos: list["VideoInput"],
        audios: list["AudioInput"],
        processor: "ProcessorMixin",
        **kwargs,
    ) -> dict[str, "torch.Tensor"]:
        image_processor: BaseImageProcessor = getattr(processor, "image_processor")
        image_processor_kwargs = {}
        if getattr(processor, "crop_to_patches", False):
            image_processor_kwargs.update(
                {
                    "crop_to_patches": True,
                    "max_patches": 12,
                    "min_patches": 1,
                }
            )

        mm_inputs = {}
        image_video_patches = []

        if len(images) != 0:
            images = self._regularize_images(
                images,
                image_max_pixels=getattr(processor, "image_max_pixels", 1024 * 1024),
                image_min_pixels=getattr(processor, "image_min_pixels", 32 * 32),
            )["images"]

        if len(videos) != 0:
            videos = self._regularize_videos(
                videos,
                image_max_pixels=getattr(processor, "video_max_pixels", 256 * 256),
                image_min_pixels=getattr(processor, "video_min_pixels", 16 * 16),
                video_fps=getattr(processor, "video_fps", 2.0),
                video_maxlen=getattr(processor, "video_maxlen", 128),
            )["videos"]

        if len(images) != 0:
            images = make_flat_list_of_images(images)
            image_inputs = image_processor(images=images, return_tensors="pt", **image_processor_kwargs)
            image_num_patches = image_inputs.pop("num_patches")
            image_pixel_values = image_inputs.pop("pixel_values")
            image_num_patches_indices = np.cumsum(image_num_patches)

        if len(videos) != 0:
            videos = make_batched_videos(videos)
            num_frames_per_video = [len(video) for video in videos]
            patch_indices = np.cumsum(num_frames_per_video)
            image_processor_kwargs["crop_to_patches"] = False
            video_inputs = image_processor(images=videos, return_tensors="pt", **image_processor_kwargs)
            video_num_patches = video_inputs.pop("num_patches")
            video_pixel_values = video_inputs.pop("pixel_values")
            video_num_patches_indices = np.cumsum(video_num_patches)

        # NOT SUPPORT IMAGE VIDEO INTERLEAVED
        if len(images) != 0 and image_pixel_values is not None:
            for i in range(len(images)):
                start_index = image_num_patches_indices[i - 1] if i > 0 else 0
                end_index = image_num_patches_indices[i]
                image_video_patches.append(image_pixel_values[start_index:end_index])

        if len(videos) != 0 and video_pixel_values is not None:
            patch_indices_with_prefix = [0] + list(patch_indices)
            for i in range(len(videos)):
                current_patch_index = patch_indices_with_prefix[i]
                end_patch_index = patch_indices_with_prefix[i + 1]
                start_index = video_num_patches_indices[current_patch_index - 1] if i > 0 else 0
                end_index = video_num_patches_indices[end_patch_index - 1]
                image_video_patches.append(video_pixel_values[start_index:end_index])

        if len(images) != 0 or len(videos) != 0:
            mm_inputs["pixel_values"] = torch.cat(image_video_patches, dim=0)

        if len(images) != 0:
            mm_inputs.update({"image_num_patches": image_num_patches})

        if len(videos) != 0:
            mm_inputs.update({"video_patch_indices": patch_indices})
            mm_inputs.update({"video_num_patches": video_num_patches})

        return mm_inputs

    @override
    def process_messages(
        self,
        messages: list[dict[str, str]],
        images: list["ImageInput"],
        videos: list["VideoInput"],
        audios: list["AudioInput"],
        processor: Optional["ProcessorMixin"],
    ) -> list[dict[str, str]]:
        self._validate_input(processor, images, videos, audios)
        self._validate_messages(messages, images, videos, audios)
        num_image_tokens, num_video_tokens = 0, 0
        image_seqlen = getattr(processor, "image_seq_length") if self.expand_mm_tokens else 1
        messages = deepcopy(messages)
        mm_inputs = self._get_mm_inputs(images, videos, audios, processor)

        image_pixel_patch_list = mm_inputs.get("image_num_patches")  # pathes of images
        video_num_patches = mm_inputs.get("video_num_patches")  # all patches for frames of videos
        video_patch_indices = mm_inputs.get("video_patch_indices")  # num frames of per video

        for message in messages:
            content = message["content"]
            while IMAGE_PLACEHOLDER in content:
                content = content.replace(
                    IMAGE_PLACEHOLDER,
                    f"<img>{'<IMG_CONTEXT>' * image_seqlen * image_pixel_patch_list[num_image_tokens]}</img>",
                    1,
                )
                num_image_tokens += 1

            while VIDEO_PLACEHOLDER in content:
                current_patch_index = video_patch_indices[num_video_tokens - 1] if num_video_tokens > 0 else 0
                end_patch_index = video_patch_indices[num_video_tokens]
                num_patches = list(video_num_patches[current_patch_index:end_patch_index])
                video_replaced_prompt = "\n".join(
                    f"Frame{i + 1}: <img>{'<IMG_CONTEXT>' * image_seqlen * num_patches[i]}</img>"
                    for i in range(len(num_patches))
                )
                content = content.replace(VIDEO_PLACEHOLDER, video_replaced_prompt, 1)
                num_video_tokens += 1

            message["content"] = content

        return messages

    @override
    def get_mm_inputs(
        self,
        images: list["ImageInput"],
        videos: list["VideoInput"],
        audios: list["AudioInput"],
        imglens: list[int],
        vidlens: list[int],
        audlens: list[int],
        batch_ids: list[list[int]],
        processor: Optional["ProcessorMixin"],
    ) -> dict[str, Union[list[int], "torch.Tensor"]]:
        self._validate_input(processor, images, videos, audios)
        mm_inputs = self._get_mm_inputs(images, videos, audios, processor)
        mm_inputs.pop("image_num_patches", None)
        mm_inputs.pop("video_patch_indices", None)
        mm_inputs.pop("video_num_patches", None)
        return mm_inputs


class KimiVLPlugin(BasePlugin):
    @override
    def process_messages(self, messages, images, videos, audios, processor):
        self._validate_input(processor, images, videos, audios)
        self._validate_messages(messages, images, videos, audios)
        if self.expand_mm_tokens:
            mm_inputs = self._get_mm_inputs(images, videos, audios, processor)
            image_grid_hws = mm_inputs.get("image_grid_hws", [])
        else:
            image_grid_hws = [None] * len(images)

        num_image_tokens = 0
        image_processor: BaseImageProcessor = getattr(processor, "image_processor")
        merge_length = math.prod(image_processor.merge_kernel_size)
        messages = deepcopy(messages)
        for message in messages:
            content = message["content"]
            while IMAGE_PLACEHOLDER in content:
                image_seqlen = image_grid_hws[num_image_tokens].prod() // merge_length if self.expand_mm_tokens else 1
                content = content.replace(
                    IMAGE_PLACEHOLDER,
                    f"<|media_start|>image<|media_content|>{self.image_token * image_seqlen}<|media_end|>",
                    1,
                )
                num_image_tokens += 1

            message["content"] = content

        return messages


@dataclass
class Llama4Plugin(BasePlugin):
    @override
    def process_messages(
        self,
        messages: list[dict[str, str]],
        images: list["ImageInput"],
        videos: list["VideoInput"],
        audios: list["AudioInput"],
        processor: Optional["MMProcessor"],
    ) -> list[dict[str, str]]:
        self._validate_input(processor, images, videos, audios)
        self._validate_messages(messages, images, videos, audios)
        if self.expand_mm_tokens:
            mm_inputs = self._get_mm_inputs(images, videos, audios, processor)
            if "pixel_values" in mm_inputs:
                image_height, image_width = mm_inputs["pixel_values"][0].shape[-2:]
                num_patches_per_chunk = int(
                    (image_height // processor.patch_size)
                    * (image_width // processor.patch_size)
                    // processor.downsample_ratio
                )
                aspect_ratios = mm_inputs.pop("aspect_ratios")

        num_image_tokens = 0
        messages = deepcopy(messages)
        for message in messages:
            content = message["content"]
            if self.expand_mm_tokens:
                placeholder_count = content.count(IMAGE_PLACEHOLDER)
                prompt_splits = content.split(IMAGE_PLACEHOLDER)
                new_content = []
                for local_image_index, split_part in enumerate(prompt_splits):
                    new_content.append(split_part)
                    if local_image_index < placeholder_count:
                        tokens_for_this_image = processor._prompt_split_image(
                            aspect_ratios[num_image_tokens], num_patches_per_chunk
                        )
                        num_image_tokens += 1
                        new_content.append(tokens_for_this_image)

                content = "".join(new_content)
            else:
                content = content.replace(IMAGE_PLACEHOLDER, self.image_token)

            message["content"] = content

        return messages

    @override
    def get_mm_inputs(
        self,
        images: list["ImageInput"],
        videos: list["VideoInput"],
        audios: list["AudioInput"],
        imglens: list[int],
        vidlens: list[int],
        audlens: list[int],
        batch_ids: list[list[int]],
        processor: Optional["MMProcessor"],
    ) -> dict[str, Union[list[int], "torch.Tensor"]]:
        self._validate_input(processor, images, videos, audios)
        mm_inputs = self._get_mm_inputs(images, videos, audios, processor)
        mm_inputs.pop("aspect_ratios", None)
        return mm_inputs


@dataclass
class LlavaPlugin(BasePlugin):
    @override
    def process_messages(
        self,
        messages: list[dict[str, str]],
        images: list["ImageInput"],
        videos: list["VideoInput"],
        audios: list["AudioInput"],
        processor: Optional["MMProcessor"],
    ) -> list[dict[str, str]]:
        self._validate_input(processor, images, videos, audios)
        self._validate_messages(messages, images, videos, audios)
        messages = deepcopy(messages)
        if self.expand_mm_tokens:
            mm_inputs = self._get_mm_inputs(images, videos, audios, processor)
            if "pixel_values" in mm_inputs:
                height, width = get_image_size(to_numpy_array(mm_inputs["pixel_values"][0]))
                image_seqlen = (height // processor.patch_size) * (
                    width // processor.patch_size
                ) + processor.num_additional_image_tokens
                if processor.vision_feature_select_strategy == "default":
                    image_seqlen -= 1
        else:
            image_seqlen = 1

        for message in messages:
            content = message["content"]
            while IMAGE_PLACEHOLDER in content:
                content = content.replace(IMAGE_PLACEHOLDER, "{{image}}" * image_seqlen, 1)

            message["content"] = content.replace("{{image}}", self.image_token)

        return messages


@dataclass
class LlavaNextPlugin(BasePlugin):
    @override
    def process_messages(
        self,
        messages: list[dict[str, str]],
        images: list["ImageInput"],
        videos: list["VideoInput"],
        audios: list["AudioInput"],
        processor: Optional["MMProcessor"],
    ) -> list[dict[str, str]]:
        self._validate_input(processor, images, videos, audios)
        self._validate_messages(messages, images, videos, audios)
        num_image_tokens = 0
        messages = deepcopy(messages)
        if self.expand_mm_tokens:
            mm_inputs = self._get_mm_inputs(images, videos, audios, processor)
            if "pixel_values" in mm_inputs:
                image_sizes = iter(mm_inputs["image_sizes"].tolist())
                height, width = get_image_size(to_numpy_array(mm_inputs["pixel_values"][0][0]))

        for message in messages:
            content = message["content"]
            while IMAGE_PLACEHOLDER in content:
                if self.expand_mm_tokens:
                    orig_height, orig_width = next(image_sizes)
                    image_seqlen = processor._get_number_of_features(orig_height, orig_width, height, width)
                    if processor.vision_feature_select_strategy == "default":
                        image_seqlen -= 1
                else:
                    image_seqlen = 1

                content = content.replace(IMAGE_PLACEHOLDER, "{{image}}" * image_seqlen, 1)
                num_image_tokens += 1

            message["content"] = content.replace("{{image}}", self.image_token)

        return messages


@dataclass
class LlavaNextVideoPlugin(BasePlugin):
    @override
    def process_messages(
        self,
        messages: list[dict[str, str]],
        images: list["ImageInput"],
        videos: list["VideoInput"],
        audios: list["AudioInput"],
        processor: Optional["MMProcessor"],
    ) -> list[dict[str, str]]:
        self._validate_input(processor, images, videos, audios)
        self._validate_messages(messages, images, videos, audios)
        messages = deepcopy(messages)
        if self.expand_mm_tokens:
            mm_inputs = self._get_mm_inputs(images, videos, audios, processor)
            if "pixel_values" in mm_inputs:
                image_sizes = iter(mm_inputs["image_sizes"].tolist())
                height, width = get_image_size(to_numpy_array(mm_inputs["pixel_values"][0][0]))

        for message in messages:
            content = message["content"]
            while IMAGE_PLACEHOLDER in content:
                if self.expand_mm_tokens:
                    orig_height, orig_width = next(image_sizes)
                    image_seqlen = processor._get_number_of_features(orig_height, orig_width, height, width)
                    if processor.vision_feature_select_strategy == "default":
                        image_seqlen -= 1
                else:
                    image_seqlen = 1

                content = content.replace(IMAGE_PLACEHOLDER, "{{image}}" * image_seqlen, 1)

            message["content"] = content.replace("{{image}}", self.image_token)

        if self.expand_mm_tokens:
            if "pixel_values_videos" in mm_inputs:
                one_video = to_numpy_array(mm_inputs.get("pixel_values_videos")[0])
                height, width = get_image_size(one_video[0])
                num_frames = one_video.shape[0]  # frame dim is always after batch dim
                image_seqlen = (height // processor.patch_size) * (width // processor.patch_size)
                video_seqlen = image_seqlen // 4 * num_frames  # divide by 4 needed for avg pooling layer
        else:
            video_seqlen = 1

        for message in messages:
            content = message["content"]
            while VIDEO_PLACEHOLDER in content:
                content = content.replace(VIDEO_PLACEHOLDER, "{{video}}" * video_seqlen, 1)

            message["content"] = content.replace("{{video}}", self.video_token)

        return messages


@dataclass
class MiniCPMVPlugin(BasePlugin):
    @override
    def _get_mm_inputs(
        self,
        images: list["ImageInput"],
        videos: list["VideoInput"],
        audios: list["AudioInput"],
        processor: "MMProcessor",
        **kwargs,
    ) -> dict[str, "torch.Tensor"]:
        image_processor: BaseImageProcessor = getattr(processor, "image_processor")
        mm_inputs = {}
        if len(images) != 0:
            images = self._regularize_images(
                images,
                image_max_pixels=getattr(processor, "image_max_pixels", 768 * 768),
                image_min_pixels=getattr(processor, "image_min_pixels", 32 * 32),
            )["images"]
            if "valid_image_nums_ls" in kwargs:
                valid_image_nums_ls = kwargs["valid_image_nums_ls"]
                new_images = []
                idx = 0
                for valid_image_nums in valid_image_nums_ls:
                    new_images.append(images[idx : idx + valid_image_nums])
                    idx += valid_image_nums

                images = new_images

            image_inputs = image_processor(
                images, do_pad=True, max_slice_nums=image_processor.max_slice_nums, return_tensors="pt"
            )
            mm_inputs.update(image_inputs)

        if len(videos) != 0:
            videos = self._regularize_videos(
                videos,
                image_max_pixels=getattr(processor, "video_max_pixels", 256 * 256),
                image_min_pixels=getattr(processor, "video_min_pixels", 16 * 16),
                video_fps=getattr(processor, "video_fps", 2.0),
                video_maxlen=getattr(processor, "video_maxlen", 128),
            )["videos"]
            video_inputs = image_processor(videos, do_pad=True, max_slice_nums=2, return_tensors="pt")
            mm_inputs.update(video_inputs)

        if len(audios) != 0:
            audios = self._regularize_audios(
                audios,
                sampling_rate=getattr(processor, "audio_sampling_rate", 16000),
            )["audios"]
            if "valid_audio_nums_ls" in kwargs:
                valid_audio_nums_ls = kwargs["valid_audio_nums_ls"]
                audios_ls = []
                idx = 0
                for valid_audio_nums in valid_audio_nums_ls:
                    audios_ls.append(audios[idx : idx + valid_audio_nums])
                    idx += valid_audio_nums
            else:
                audios_ls = [audios]

            audio_features, audio_feature_lens, audio_phs = processor.audio_feature_extract(
                audios_ls,
                chunk_input=True,
                sampling_rate=getattr(processor, "audio_sampling_rate", 16000),
            )
            audio_feature_lens = [torch.tensor(audio_feature_len) for audio_feature_len in audio_feature_lens]
            mm_inputs.update({"audio_features": audio_features, "audio_feature_lens": audio_feature_lens})
            if kwargs.get("ret_phs", False):
                mm_inputs.update({"audio_phs": audio_phs})

        return mm_inputs

    @override
    def process_messages(
        self,
        messages: list[dict[str, str]],
        images: list["ImageInput"],
        videos: list["VideoInput"],
        audios: list["AudioInput"],
        processor: Optional["MMProcessor"],
    ) -> list[dict[str, str]]:
        self._validate_input(processor, images, videos, audios)
        self._validate_messages(messages, images, videos, audios)
        num_image_tokens, num_video_tokens, num_audio_tokens = 0, 0, 0
        messages = deepcopy(messages)
        image_processor: BaseImageProcessor = getattr(processor, "image_processor")
        mm_inputs, audio_inputs = {}, {}
        if len(images) != 0 and len(videos) != 0:
            raise ValueError("MiniCPM-V model does not support input images and videos at the same time.")

        if len(videos) != 0:
            max_slice_nums = 2
            use_image_id = False
            mm_inputs = self._get_mm_inputs([], videos, [], processor)
        else:
            max_slice_nums = image_processor.max_slice_nums
            use_image_id = image_processor.use_image_id

        for i, message in enumerate(messages):
            content = message["content"]
            while IMAGE_PLACEHOLDER in content:
                content = content.replace(IMAGE_PLACEHOLDER, "{{image}}", 1)
                num_image_tokens += 1

            while VIDEO_PLACEHOLDER in content:
                video_seqlen = len(mm_inputs["pixel_values"][num_video_tokens]) if self.expand_mm_tokens else 1
                content = content.replace(VIDEO_PLACEHOLDER, "{{image}}" * video_seqlen, 1)
                num_video_tokens += 1

            while AUDIO_PLACEHOLDER in content:
                content = content.replace(AUDIO_PLACEHOLDER, "{{audio}}", 1)
                num_audio_tokens += 1

            message["content"] = content.replace("{{image}}", "(<image>./</image>)").replace(
                "{{audio}}", "(<audio>./</audio>)"
            )

        if len(images):
            mm_inputs = self._get_mm_inputs(images, [], [], processor)

        if len(audios):
            audio_inputs = self._get_mm_inputs([], [], audios, processor, ret_phs=True)

        if self.expand_mm_tokens and mm_inputs:
            pattern = "(<image>./</image>)"
            image_sizes = mm_inputs["image_sizes"]
            idx = 0
            for index, message in enumerate(messages):
                text = message["content"]
                image_tags = re.findall(pattern, text)
                text_chunks = text.split(pattern)
                final_text = ""
                for i in range(len(image_tags)):
                    final_text = (
                        final_text
                        + text_chunks[i]
                        + image_processor.get_slice_image_placeholder(
                            image_sizes[0][idx], idx, max_slice_nums, use_image_id
                        )
                    )
                    idx += 1

                final_text += text_chunks[-1]
                messages[index]["content"] = final_text

        if self.expand_mm_tokens and audio_inputs:
            pattern = "(<audio>./</audio>)"
            idx = 0
            for index, message in enumerate(messages):
                text = message["content"]
                audio_tags = re.findall(pattern, text)
                text_chunks = text.split(pattern)
                final_text = ""
                for i in range(len(audio_tags)):
                    audio_placeholder = audio_inputs["audio_phs"][0][idx]
                    final_text = final_text + text_chunks[i] + audio_placeholder
                    idx += 1

                final_text += text_chunks[-1]
                messages[index]["content"] = final_text

        return messages

    @override
    def get_mm_inputs(
        self,
        images: list["ImageInput"],
        videos: list["VideoInput"],
        audios: list["AudioInput"],
        imglens: list[int],
        vidlens: list[int],
        audlens: list[int],
        batch_ids: list[list[int]],
        processor: Optional["MMProcessor"],
    ) -> dict[str, Union[list[int], "torch.Tensor"]]:
        self._validate_input(processor, images, videos, audios)
        # image bound
        image_bounds_list = []
        valid_image_nums_ls = []
        for i, input_ids in enumerate(batch_ids):
            input_ids_ = torch.tensor(input_ids)
            start_cond = (input_ids_ == processor.tokenizer.im_start_id) | (
                input_ids_ == processor.tokenizer.slice_start_id
            )
            end_cond = (input_ids_ == processor.tokenizer.im_end_id) | (input_ids_ == processor.tokenizer.slice_end_id)
            image_start_tokens = torch.where(start_cond)[0]
            image_start_tokens += 1
            image_end_tokens = torch.where(end_cond)[0]
            valid_image_nums_ls.append(imglens[i])
            image_bounds = torch.hstack(
                [
                    image_start_tokens.unsqueeze(-1),
                    image_end_tokens.unsqueeze(-1),
                ]
            )
            image_bounds_list.append(image_bounds)

        mm_inputs = self._get_mm_inputs(images, videos, [], processor, valid_image_nums_ls=valid_image_nums_ls)
        if "tgt_sizes" not in mm_inputs:
            dummy_data = [torch.empty(0) for _ in range(len(batch_ids))]
            mm_inputs.update({"tgt_sizes": dummy_data, "pixel_values": dummy_data, "image_sizes": dummy_data})

        mm_inputs.update({"image_bound": image_bounds_list})

        if len(audios) > 0:
            # audio bound
            audio_bounds_ls = []
            spk_bounds_ls = []
            valid_audio_nums_ls = []

            for input_ids, audiolen in zip(batch_ids, audlens):
                input_ids_ = torch.tensor(input_ids)
                audio_start_idx = torch.where(input_ids_ == processor.tokenizer.audio_start_id)[0]
                audio_end_idx = torch.where(input_ids_ == processor.tokenizer.audio_end_id)[0]
                assert len(audio_start_idx) == len(audio_end_idx)
                audio_bounds = torch.hstack([(audio_start_idx + 1).unsqueeze(-1), audio_end_idx.unsqueeze(-1)])
                audio_bounds_ls.append(audio_bounds)
                valid_audio_nums_ls.append(audiolen)

                spk_start_idx = torch.where(input_ids_ == processor.tokenizer.spk_start_id)[0]
                spk_end_idx = torch.where(input_ids_ == processor.tokenizer.spk_end_id)[0]
                assert len(spk_start_idx) == len(spk_end_idx)
                spk_bounds = torch.hstack([(spk_start_idx + 1).unsqueeze(-1), spk_end_idx.unsqueeze(-1)])
                spk_bounds_ls.append(spk_bounds)

            audio_inputs = self._get_mm_inputs([], [], audios, processor, valid_audio_nums_ls=valid_audio_nums_ls)
            mm_inputs.update(audio_inputs)
            mm_inputs.update({"audio_bounds": audio_bounds_ls, "spk_bounds": spk_bounds_ls})

        return mm_inputs


@dataclass
class MllamaPlugin(BasePlugin):
    @override
    def process_messages(
        self,
        messages: list[dict[str, str]],
        images: list["ImageInput"],
        videos: list["VideoInput"],
        audios: list["AudioInput"],
        processor: Optional["MMProcessor"],
    ) -> list[dict[str, str]]:
        self._validate_input(processor, images, videos, audios)
        self._validate_messages(messages, images, videos, audios)
        num_image_tokens = 0
        messages = deepcopy(messages)
        for message in messages:
            content = message["content"]
            num_image_tokens += content.count(IMAGE_PLACEHOLDER)
            message["content"] = content.replace(IMAGE_PLACEHOLDER, self.image_token)

        return messages

    @override
    def get_mm_inputs(
        self,
        images: list["ImageInput"],
        videos: list["VideoInput"],
        audios: list["AudioInput"],
        imglens: list[int],
        vidlens: list[int],
        audlens: list[int],
        batch_ids: list[list[int]],
        processor: Optional["MMProcessor"],
    ) -> dict[str, Union[list[int], "torch.Tensor"]]:
        self._validate_input(processor, images, videos, audios)
        mm_inputs = self._get_mm_inputs(images, videos, audios, processor, imglens)
        if mm_inputs:
            num_tiles = mm_inputs.pop("num_tiles")
            image_token_id: int = getattr(processor, "image_token_id")
            max_image_tiles: int = getattr(processor.image_processor, "max_image_tiles")
            cross_attention_token_mask = [
                get_cross_attention_token_mask(input_ids, image_token_id) for input_ids in batch_ids
            ]
            mm_inputs["cross_attention_mask"] = torch.from_numpy(
                convert_sparse_cross_attention_mask_to_dense(
                    cross_attention_token_mask,
                    num_tiles=num_tiles,
                    max_num_tiles=max_image_tiles,
                    length=max(len(input_ids) for input_ids in batch_ids),
                )
            )  # shape: (batch_size, length, max_num_images, max_num_tiles)

        return mm_inputs


@dataclass
class PaliGemmaPlugin(BasePlugin):
    @override
    def process_messages(
        self,
        messages: list[dict[str, str]],
        images: list["ImageInput"],
        videos: list["VideoInput"],
        audios: list["AudioInput"],
        processor: Optional["MMProcessor"],
    ) -> list[dict[str, str]]:
        self._validate_input(processor, images, videos, audios)
        self._validate_messages(messages, images, videos, audios)
        num_image_tokens = 0
        messages = deepcopy(messages)
        for message in messages:
            content = message["content"]
            while IMAGE_PLACEHOLDER in content:
                content = content.replace(IMAGE_PLACEHOLDER, "", 1)
                num_image_tokens += 1

            message["content"] = content

        return messages

    @override
    def process_token_ids(
        self,
        input_ids: list[int],
        labels: Optional[list[int]],
        images: list["ImageInput"],
        videos: list["VideoInput"],
        audios: list["AudioInput"],
        tokenizer: "PreTrainedTokenizer",
        processor: Optional["MMProcessor"],
    ) -> tuple[list[int], Optional[list[int]]]:
        self._validate_input(processor, images, videos, audios)
        num_images = len(images)
        image_seqlen = processor.image_seq_length if self.expand_mm_tokens else 0  # skip mm token
        image_token_id = tokenizer.convert_tokens_to_ids(self.image_token)
        input_ids = [image_token_id] * num_images * image_seqlen + input_ids
        if labels is not None:
            labels = [IGNORE_INDEX] * num_images * image_seqlen + labels

        return input_ids, labels

    @override
    def get_mm_inputs(
        self,
        images: list["ImageInput"],
        videos: list["VideoInput"],
        audios: list["AudioInput"],
        imglens: list[int],
        vidlens: list[int],
        audlens: list[int],
        batch_ids: list[list[int]],
        processor: Optional["MMProcessor"],
    ) -> dict[str, Union[list[int], "torch.Tensor"]]:
        self._validate_input(processor, images, videos, audios)
        seqlens = [len(input_ids) for input_ids in batch_ids]
        mm_inputs = self._get_mm_inputs(images, videos, audios, processor)
        mm_inputs["token_type_ids"] = _get_paligemma_token_type_ids(imglens, seqlens, processor)
        return mm_inputs


@dataclass
class PixtralPlugin(BasePlugin):
    @override
    def process_messages(
        self,
        messages: list[dict[str, str]],
        images: list["ImageInput"],
        videos: list["VideoInput"],
        audios: list["AudioInput"],
        processor: Optional["MMProcessor"],
    ) -> list[dict[str, str]]:
        self._validate_input(processor, images, videos, audios)
        self._validate_messages(messages, images, videos, audios)
        messages = deepcopy(messages)
        if self.expand_mm_tokens:
            mm_inputs = self._get_mm_inputs(images, videos, audios, processor)
            if "pixel_values" in mm_inputs:
                # BC for transformers < 4.49.0
                if isinstance(mm_inputs["image_sizes"], list):
                    image_sizes = iter(mm_inputs["image_sizes"][0])
                else:
                    image_sizes = iter(mm_inputs["image_sizes"].tolist())

                image_break_token: str = getattr(processor, "image_break_token")
                image_end_token: str = getattr(processor, "image_end_token")

        for message in messages:
            content = message["content"]
            while IMAGE_PLACEHOLDER in content:
                if self.expand_mm_tokens:
                    patch_size = processor.patch_size * getattr(processor, "spatial_merge_size", 1)
                    height, width = next(image_sizes)
                    num_height_tokens = height // patch_size
                    num_width_tokens = width // patch_size
                    replace_tokens = [[self.image_token] * num_width_tokens + [image_break_token]] * num_height_tokens
                    replace_tokens = [item for sublist in replace_tokens for item in sublist]  # flatten list
                    replace_tokens[-1] = image_end_token
                    replace_str = "".join(replace_tokens)
                else:
                    replace_str = self.image_token

                content = content.replace(IMAGE_PLACEHOLDER, replace_str, 1)

            message["content"] = content

        return messages

    @override
    def get_mm_inputs(
        self,
        images: list["ImageInput"],
        videos: list["VideoInput"],
        audios: list["AudioInput"],
        imglens: list[int],
        vidlens: list[int],
        audlens: list[int],
        batch_ids: list[list[int]],
        processor: Optional["MMProcessor"],
    ) -> dict[str, Union[list[int], "torch.Tensor"]]:
        self._validate_input(processor, images, videos, audios)
        mm_inputs = self._get_mm_inputs(images, videos, audios, processor)
        # ref to this commit https://github.com/huggingface/transformers/pull/35122
        # after transformers 4.49.0, the `image_sizes` is mandatory as an input parameter for Pixtral VisionEncoder forwarding.
        # it can be passed into `LlavaConditionalGeneration` as a parameter.
        if not is_transformers_version_greater_than("4.49.0"):
            mm_inputs.pop("image_sizes", None)
        return mm_inputs


@dataclass
class Qwen2AudioPlugin(BasePlugin):
    @override
    def process_messages(
        self,
        messages: list[dict[str, str]],
        images: list["ImageInput"],
        videos: list["VideoInput"],
        audios: list["AudioInput"],
        processor: Optional["MMProcessor"],
    ) -> list[dict[str, str]]:
        self._validate_input(processor, images, videos, audios)
        self._validate_messages(messages, images, videos, audios)
        bos_token: str = getattr(processor, "audio_bos_token")
        eos_token: str = getattr(processor, "audio_eos_token")
        messages = deepcopy(messages)
        if self.expand_mm_tokens:
            mm_inputs = self._get_mm_inputs([], [], audios, processor)
            if "feature_attention_mask" in mm_inputs:
                audio_lengths = mm_inputs["feature_attention_mask"].sum(-1).tolist()

        for message in messages:
            content = message["content"]
            while AUDIO_PLACEHOLDER in content:
                if self.expand_mm_tokens:
                    audio_length = audio_lengths.pop(0)
                    input_length = (audio_length - 1) // 2 + 1
                    audio_seqlen = (input_length - 2) // 2 + 1
                else:
                    audio_seqlen = 1

                content = content.replace(
                    AUDIO_PLACEHOLDER, f"{bos_token}{self.audio_token * audio_seqlen}{eos_token}", 1
                )

            message["content"] = content

        return messages

    @override
    def get_mm_inputs(
        self,
        images: list["ImageInput"],
        videos: list["VideoInput"],
        audios: list["AudioInput"],
        imglens: list[int],
        vidlens: list[int],
        audlens: list[int],
        batch_ids: list[list[int]],
        processor: Optional["MMProcessor"],
    ) -> dict[str, Union[list[int], "torch.Tensor"]]:
        self._validate_input(processor, images, videos, audios)
        return self._get_mm_inputs(images, videos, audios, processor)


@dataclass
class Qwen2VLPlugin(BasePlugin):
    @override
    def _preprocess_image(self, image: "ImageObject", **kwargs) -> "ImageObject":
        image = super()._preprocess_image(image, **kwargs)
        if min(image.width, image.height) < 28:
            width, height = max(image.width, 28), max(image.height, 28)
            image = image.resize((width, height))

        if image.width / image.height > 200:
            width, height = image.height * 180, image.height
            image = image.resize((width, height))

        if image.height / image.width > 200:
            width, height = image.width, image.width * 180
            image = image.resize((width, height))

        return image

    @override
    def _regularize_videos(
        self, videos: list["VideoInput"], **kwargs
    ) -> dict[str, Union[list[list["ImageObject"]], list[float]]]:
        results, fps_per_video = [], []
        for video in videos:
            frames: list[ImageObject] = []
            if _check_video_is_nested_images(video):
                for frame in video:
                    if not is_valid_image(frame) and not isinstance(frame, dict) and not os.path.exists(frame):
                        raise ValueError("Invalid image found in video frames.")

                frames = video
                fps_per_video.append(kwargs.get("video_fps", 2.0))
            else:
                container = av.open(video, "r")
                video_stream = next(stream for stream in container.streams if stream.type == "video")
                sample_indices = self._get_video_sample_indices(video_stream, **kwargs)
                container.seek(0)
                for frame_idx, frame in enumerate(container.decode(video_stream)):
                    if frame_idx in sample_indices:
                        frames.append(frame.to_image())

                if video_stream.duration is None:
                    fps_per_video.append(kwargs.get("video_fps", 2.0))
                else:
                    fps_per_video.append(len(sample_indices) / float(video_stream.duration * video_stream.time_base))

            if len(frames) % 2 != 0:
                frames.append(frames[-1])

            frames = self._regularize_images(frames, **kwargs)["images"]
            results.append(frames)

        return {"videos": results, "fps_per_video": fps_per_video}

    @override
    def _get_mm_inputs(
        self,
        images: list["ImageInput"],
        videos: list["VideoInput"],
        audios: list["AudioInput"],
        processor: "MMProcessor",
    ) -> dict[str, "torch.Tensor"]:
        image_processor: BaseImageProcessor = getattr(processor, "image_processor", None)
        mm_inputs = {}
        if len(images) != 0:
            images = self._regularize_images(
                images,
                image_max_pixels=getattr(processor, "image_max_pixels", 768 * 768),
                image_min_pixels=getattr(processor, "image_min_pixels", 32 * 32),
            )["images"]
            mm_inputs.update(image_processor(images, return_tensors="pt"))

        if len(videos) != 0:
            video_data = self._regularize_videos(
                videos,
                image_max_pixels=getattr(processor, "video_max_pixels", 256 * 256),
                image_min_pixels=getattr(processor, "video_min_pixels", 16 * 16),
                video_fps=getattr(processor, "video_fps", 2.0),
                video_maxlen=getattr(processor, "video_maxlen", 128),
            )
            mm_inputs.update(image_processor(images=None, videos=video_data["videos"], return_tensors="pt"))
            temporal_patch_size: int = getattr(image_processor, "temporal_patch_size", 2)
            if "second_per_grid_ts" in processor.model_input_names:
                mm_inputs["second_per_grid_ts"] = [temporal_patch_size / fps for fps in video_data["fps_per_video"]]

        return mm_inputs

    @override
    def process_messages(
        self,
        messages: list[dict[str, str]],
        images: list["ImageInput"],
        videos: list["VideoInput"],
        audios: list["AudioInput"],
        processor: Optional["MMProcessor"],
    ) -> list[dict[str, str]]:
        self._validate_input(processor, images, videos, audios)
        self._validate_messages(messages, images, videos, audios)
        num_image_tokens, num_video_tokens = 0, 0
        messages = deepcopy(messages)
        image_processor: BaseImageProcessor = getattr(processor, "image_processor")

        merge_length: int = getattr(image_processor, "merge_size") ** 2
        if self.expand_mm_tokens:
            mm_inputs = self._get_mm_inputs(images, videos, audios, processor)
            image_grid_thw = mm_inputs.get("image_grid_thw", [])
            video_grid_thw = mm_inputs.get("video_grid_thw", [])
        else:
            image_grid_thw = [None] * len(images)
            video_grid_thw = [None] * len(videos)

        for message in messages:
            content = message["content"]
            while IMAGE_PLACEHOLDER in content:
                image_seqlen = image_grid_thw[num_image_tokens].prod() // merge_length if self.expand_mm_tokens else 1
                content = content.replace(
                    IMAGE_PLACEHOLDER, f"<|vision_start|>{self.image_token * image_seqlen}<|vision_end|>", 1
                )
                num_image_tokens += 1

            while VIDEO_PLACEHOLDER in content:
                video_seqlen = video_grid_thw[num_video_tokens].prod() // merge_length if self.expand_mm_tokens else 1
                content = content.replace(
                    VIDEO_PLACEHOLDER, f"<|vision_start|>{self.video_token * video_seqlen}<|vision_end|>", 1
                )
                num_video_tokens += 1

            message["content"] = content

        return messages


@dataclass
class GLM4VPlugin(Qwen2VLPlugin):
    @override
    def _get_mm_inputs(
        self,
        images: list["ImageInput"],
        videos: list["VideoInput"],
        audios: list["AudioInput"],
        processor: "MMProcessor",
    ) -> dict[str, "torch.Tensor"]:
        image_processor: BaseImageProcessor = getattr(processor, "image_processor", None)
        video_processor: BaseImageProcessor = getattr(processor, "video_processor", None)
        mm_inputs = {}
        if len(images) != 0:
            images = self._regularize_images(
                images,
                image_max_pixels=getattr(processor, "image_max_pixels", 768 * 768),
                image_min_pixels=getattr(processor, "image_min_pixels", 32 * 32),
            )["images"]
            mm_inputs.update(image_processor(images, return_tensors="pt"))

        if len(videos) != 0:
            video_data = self._regularize_videos(
                videos,
                image_max_pixels=getattr(processor, "video_max_pixels", 256 * 256),
                image_min_pixels=getattr(processor, "video_min_pixels", 16 * 16),
                video_fps=getattr(processor, "video_fps", 2.0),
                video_maxlen=getattr(processor, "video_maxlen", 128),
            )
            # prepare video metadata
            video_metadata = [
                {"fps": 2, "duration": len(video), "total_frames": len(video)} for video in video_data["videos"]
            ]
            mm_inputs.update(video_processor(images=None, videos=video_data["videos"], video_metadata=video_metadata))

        return mm_inputs

    @override
    def process_messages(
        self,
        messages: list[dict[str, str]],
        images: list["ImageInput"],
        videos: list["VideoInput"],
        audios: list["AudioInput"],
        processor: Optional["MMProcessor"],
    ) -> list[dict[str, str]]:
        self._validate_input(processor, images, videos, audios)
        self._validate_messages(messages, images, videos, audios)
        num_image_tokens, num_video_tokens = 0, 0
        messages = deepcopy(messages)
        image_processor: BaseImageProcessor = getattr(processor, "image_processor")

        merge_length: int = getattr(image_processor, "merge_size") ** 2
        if self.expand_mm_tokens:
            mm_inputs = self._get_mm_inputs(images, videos, audios, processor)
            image_grid_thw = mm_inputs.get("image_grid_thw", [])
            video_grid_thw = mm_inputs.get("video_grid_thw", [])
            num_frames = video_grid_thw[0][0] if len(video_grid_thw) > 0 else 0  # hard code for now
            timestamps = mm_inputs.get("timestamps", [])

            if hasattr(timestamps, "tolist"):
                timestamps = timestamps.tolist()

            if not timestamps:
                timestamps_list = []
            elif isinstance(timestamps[0], list):
                timestamps_list = timestamps[0]
            else:
                timestamps_list = timestamps

            unique_timestamps = timestamps_list.copy()
            selected_timestamps = unique_timestamps[:num_frames]
            while len(selected_timestamps) < num_frames:
                selected_timestamps.append(selected_timestamps[-1] if selected_timestamps else 0)

        else:
            image_grid_thw = [None] * len(images)
            video_grid_thw = [None] * len(videos)
            num_frames = 0
            selected_timestamps = [0]

        for message in messages:
            content = message["content"]
            while IMAGE_PLACEHOLDER in content:
                image_seqlen = image_grid_thw[num_image_tokens].prod() // merge_length if self.expand_mm_tokens else 1
                content = content.replace(
                    IMAGE_PLACEHOLDER, f"<|begin_of_image|>{self.image_token * image_seqlen}<|end_of_image|>", 1
                )
                num_image_tokens += 1

            while VIDEO_PLACEHOLDER in content:
                video_structure = ""
                for frame_index in range(num_frames):
                    video_seqlen = (
                        video_grid_thw[num_video_tokens][1:].prod() // merge_length if self.expand_mm_tokens else 1
                    )
                    timestamp_sec = selected_timestamps[frame_index]
                    frame_structure = (
                        f"<|begin_of_image|>{self.image_token * video_seqlen}<|end_of_image|>{timestamp_sec}"
                    )
                    video_structure += frame_structure

                content = content.replace(VIDEO_PLACEHOLDER, f"<|begin_of_video|>{video_structure}<|end_of_video|>", 1)
                num_video_tokens += 1

            message["content"] = content

        return messages

    @override
    def get_mm_inputs(
        self,
        images: list["ImageInput"],
        videos: list["VideoInput"],
        audios: list["AudioInput"],
        imglens: list[int],
        vidlens: list[int],
        audlens: list[int],
        batch_ids: list[list[int]],
        processor: Optional["ProcessorMixin"],
    ) -> dict[str, Union[list[int], "torch.Tensor"]]:
        self._validate_input(processor, images, videos, audios)
        mm_inputs = self._get_mm_inputs(images, videos, audios, processor)
        mm_inputs.pop("timestamps", None)
        return mm_inputs


class Qwen2OmniPlugin(Qwen2VLPlugin):
    @override
    def _get_mm_inputs(
        self,
        images: list["ImageInput"],
        videos: list["VideoInput"],
        audios: list["AudioInput"],
        processor: "MMProcessor",
    ) -> dict[str, "torch.Tensor"]:
        image_processor: BaseImageProcessor = getattr(processor, "image_processor", None)
        feature_extractor: SequenceFeatureExtractor = getattr(processor, "feature_extractor", None)
        mm_inputs = {}
        if len(images) != 0:
            images = self._regularize_images(
                images,
                image_max_pixels=getattr(processor, "image_max_pixels", 768 * 768),
                image_min_pixels=getattr(processor, "image_min_pixels", 32 * 32),
            )["images"]
            mm_inputs.update(image_processor(images, return_tensors="pt"))

        if len(videos) != 0:
            video_dict = self._regularize_videos(
                videos,
                image_max_pixels=getattr(processor, "video_max_pixels", 256 * 256),
                image_min_pixels=getattr(processor, "video_min_pixels", 16 * 16),
                video_fps=getattr(processor, "video_fps", 2.0),
                video_maxlen=getattr(processor, "video_maxlen", 128),
            )
            mm_inputs.update(image_processor(images=None, videos=video_dict["videos"], return_tensors="pt"))
            temporal_patch_size: int = getattr(image_processor, "temporal_patch_size", 2)
            mm_inputs["video_second_per_grid"] = torch.tensor(
                [temporal_patch_size / fps for fps in video_dict["fps_per_video"]]
            )

        if len(audios) != 0:
            audios = self._regularize_audios(
                audios,
                sampling_rate=getattr(processor, "audio_sampling_rate", 16000),
            )["audios"]
            mm_inputs.update(
                feature_extractor(
                    audios,
                    sampling_rate=getattr(processor, "audio_sampling_rate", 16000),
                    return_attention_mask=True,
                    padding="max_length",
                    return_tensors="pt",
                )
            )
            mm_inputs["feature_attention_mask"] = mm_inputs.pop("attention_mask")  # prevent conflicts

        return mm_inputs

    @override
    def process_messages(
        self,
        messages: list[dict[str, str]],
        images: list["ImageInput"],
        videos: list["VideoInput"],
        audios: list["AudioInput"],
        processor: Optional["MMProcessor"],
    ) -> list[dict[str, str]]:
        self._validate_input(processor, images, videos, audios)
        self._validate_messages(messages, images, videos, audios)
        num_image_tokens, num_video_tokens, num_audio_tokens = 0, 0, 0
        messages = deepcopy(messages)
        image_processor: BaseImageProcessor = getattr(processor, "image_processor", None)

        merge_length = processor.image_processor.merge_size**2
        use_audio_in_video = getattr(processor, "use_audio_in_video", False)
        if self.expand_mm_tokens:
            mm_inputs = self._get_mm_inputs(images, videos, audios, processor)
            image_grid_thw = mm_inputs.get("image_grid_thw", [])
            video_grid_thw = mm_inputs.get("video_grid_thw", [])
            if "feature_attention_mask" in mm_inputs:
                input_lengths = (mm_inputs["feature_attention_mask"].sum(-1).numpy() - 1) // 2 + 1
                audio_lengths = (input_lengths - 2) // 2 + 1
        else:
            mm_inputs = {}
            image_grid_thw = [None] * len(images)
            video_grid_thw = [None] * len(videos)
            audio_lengths = [None] * len(audios)

        for message in messages:
            content = message["content"]
            while IMAGE_PLACEHOLDER in content and self.image_token and len(images) > 0: # some text content has image placeholder
                image_seqlen = image_grid_thw[num_image_tokens].prod() // merge_length if self.expand_mm_tokens else 1
                content = content.replace(
                    IMAGE_PLACEHOLDER, f"<|vision_bos|>{self.image_token * image_seqlen}<|vision_eos|>", 1
                )
                num_image_tokens += 1

            if (
                use_audio_in_video and len(audios) and len(videos)
            ):  # if use the audio of video # deal video token and audio token togather
                if len(videos) != len(audios):
                    raise ValueError(
                        f"Number of videos ({len(videos)}) must match number of audios ({len(audios)}) when using audio in video."
                    )

                while VIDEO_PLACEHOLDER in content and self.video_token and len(videos) > 0:
                    video_pos = content.find(VIDEO_PLACEHOLDER)
                    audio_pos = content.find(AUDIO_PLACEHOLDER, video_pos)
                    if audio_pos == -1 or audio_pos < video_pos:
                        raise ValueError(
                            f"Each {VIDEO_PLACEHOLDER} must be followed by an {AUDIO_PLACEHOLDER} when using audio in video."
                        )

                    audio_t_index = torch.arange(audio_lengths[num_audio_tokens])
                    video_t_index = (
                        torch.arange(video_grid_thw[num_video_tokens][0])
                        .view(-1, 1, 1)
                        .expand(
                            -1,
                            video_grid_thw[num_video_tokens][1] // image_processor.merge_size,
                            video_grid_thw[num_video_tokens][2] // image_processor.merge_size,
                        )
                        .flatten()
                        * mm_inputs["video_second_per_grid"][num_video_tokens]
                        * 25  # FIXME hardcode of position_id_per_seconds=25
                    ).long()
                    t_ntoken_per_chunk = 50  # FIXME hardcode: [25 * 2]
                    video_chunk_indices = processor.get_chunked_index(video_t_index, t_ntoken_per_chunk)
                    audio_chunk_indices = processor.get_chunked_index(audio_t_index, t_ntoken_per_chunk)
                    placeholder_string = ""
                    placeholder_string += "<|vision_bos|>" + "<|audio_bos|>"
                    for j in range(max(len(video_chunk_indices), len(audio_chunk_indices))):
                        video_chunk_index = video_chunk_indices[j] if j < len(video_chunk_indices) else None
                        audio_chunk_index = audio_chunk_indices[j] if j < len(audio_chunk_indices) else None
                        if video_chunk_index is not None:
                            placeholder_string += self.video_token * (video_chunk_index[1] - video_chunk_index[0])

                        if audio_chunk_index is not None:
                            placeholder_string += self.audio_token * (audio_chunk_index[1] - audio_chunk_index[0])

                    placeholder_string += "<|audio_eos|>" + "<|vision_eos|>"
                    content = content.replace(VIDEO_PLACEHOLDER, placeholder_string, 1)
                    content = content.replace(AUDIO_PLACEHOLDER, "", 1)
                    num_audio_tokens += 1
                    num_video_tokens += 1
            else:
                while AUDIO_PLACEHOLDER in content and self.audio_token and len(audios) > 0:
                    try:
                        audio_seqlen = audio_lengths[num_audio_tokens] if self.expand_mm_tokens else 1
                    except:
                        print(f"messages: {messages}") # i have forget why set this, but it's important, a bug still not found, some data will raise error
                        raise
                    content = content.replace(
                        AUDIO_PLACEHOLDER, f"<|audio_bos|>{self.audio_token * audio_seqlen}<|audio_eos|>", 1
                    )
                    num_audio_tokens += 1

                while VIDEO_PLACEHOLDER in content and self.video_token and len(videos) > 0:
                    video_seqlen = (
                        video_grid_thw[num_video_tokens].prod() // merge_length if self.expand_mm_tokens else 1
                    )
                    content = content.replace(
                        VIDEO_PLACEHOLDER, f"<|vision_bos|>{self.video_token * video_seqlen}<|vision_eos|>", 1
                    )
                    num_video_tokens += 1

            message["content"] = content

        return messages


@dataclass
class VideoLlavaPlugin(BasePlugin):
    @override
    def process_messages(
        self,
        messages: list[dict[str, str]],
        images: list["ImageInput"],
        videos: list["VideoInput"],
        audios: list["AudioInput"],
        processor: Optional["MMProcessor"],
    ) -> list[dict[str, str]]:
        self._validate_input(processor, images, videos, audios)
        self._validate_messages(messages, images, videos, audios)
        num_image_tokens, num_video_tokens = 0, 0
        messages = deepcopy(messages)
        num_frames = 0
        if self.expand_mm_tokens:
            mm_inputs = self._get_mm_inputs(images, videos, audios, processor)
            if "pixel_values_images" in mm_inputs:
                height, width = get_image_size(to_numpy_array(mm_inputs["pixel_values_images"][0]))
                num_frames = 1

            if "pixel_values_videos" in mm_inputs:
                one_video = to_numpy_array(mm_inputs["pixel_values_videos"][0])
                height, width = get_image_size(one_video[0])
                num_frames = one_video.shape[0]  # frame dim is always after batch dim

            if "pixel_values_images" in mm_inputs or "pixel_values_videos" in mm_inputs:
                image_seqlen = (height // processor.patch_size) * (
                    width // processor.patch_size
                ) + processor.num_additional_image_tokens
                video_seqlen = image_seqlen * num_frames
                if processor.vision_feature_select_strategy == "default":
                    image_seqlen -= 1
        else:
            image_seqlen, video_seqlen = 1, 1

        for message in messages:
            content = message["content"]
            while IMAGE_PLACEHOLDER in content:
                content = content.replace(IMAGE_PLACEHOLDER, "{{image}}" * image_seqlen, 1)
                num_image_tokens += 1

            while VIDEO_PLACEHOLDER in content:
                content = content.replace(VIDEO_PLACEHOLDER, "{{video}}" * video_seqlen, 1)
                num_video_tokens += 1

            content = content.replace("{{image}}", self.image_token)
            message["content"] = content.replace("{{video}}", self.video_token)

        return messages


PLUGINS = {
    "base": BasePlugin,
    "gemma3": Gemma3Plugin,
    "glm4v": GLM4VPlugin,
    "gemma3n": Gemma3nPlugin,
    "intern_vl": InternVLPlugin,
    "kimi_vl": KimiVLPlugin,
    "llama4": Llama4Plugin,
    "llava": LlavaPlugin,
    "llava_next": LlavaNextPlugin,
    "llava_next_video": LlavaNextVideoPlugin,
    "minicpm_v": MiniCPMVPlugin,
    "mllama": MllamaPlugin,
    "paligemma": PaliGemmaPlugin,
    "pixtral": PixtralPlugin,
    "qwen2_audio": Qwen2AudioPlugin,
    "qwen2_omni": Qwen2OmniPlugin,
    "qwen2_vl": Qwen2VLPlugin,
    "video_llava": VideoLlavaPlugin,
}


def register_mm_plugin(name: str, plugin_class: type["BasePlugin"]) -> None:
    r"""Register a multimodal plugin."""
    if name in PLUGINS:
        raise ValueError(f"Multimodal plugin {name} already exists.")

    PLUGINS[name] = plugin_class


def get_mm_plugin(
    name: str,
    image_token: Optional[str] = None,
    video_token: Optional[str] = None,
    audio_token: Optional[str] = None,
) -> "BasePlugin":
    r"""Get plugin for multimodal inputs."""
    if name not in PLUGINS:
        raise ValueError(f"Multimodal plugin `{name}` not found.")

    return PLUGINS[name](image_token, video_token, audio_token)<|MERGE_RESOLUTION|>--- conflicted
+++ resolved
@@ -61,13 +61,8 @@
 if is_transformers_version_greater_than("4.52.0"):
     from transformers.image_utils import make_flat_list_of_images
     from transformers.video_utils import make_batched_videos
-<<<<<<< HEAD
-elif is_transformers_version_greater_than("4.49.0"):
-    from transformers.image_utils import make_flat_list_of_images
-=======
 else:
     from transformers.image_utils import make_batched_videos, make_flat_list_of_images
->>>>>>> 8a731193
 
 
 if TYPE_CHECKING:
