# Copyright 2025 HuggingFace Inc. and the LlamaFactory team.
#
# This code is inspired by the HuggingFace's PEFT library.
# https://github.com/huggingface/peft/blob/v0.10.0/src/peft/peft_model.py
#
# Licensed under the Apache License, Version 2.0 (the "License");
# you may not use this file except in compliance with the License.
# You may obtain a copy of the License at
#
#     http://www.apache.org/licenses/LICENSE-2.0
#
# Unless required by applicable law or agreed to in writing, software
# distributed under the License is distributed on an "AS IS" BASIS,
# WITHOUT WARRANTIES OR CONDITIONS OF ANY KIND, either express or implied.
# See the License for the specific language governing permissions and
# limitations under the License.

import gc
import os
import socket
from typing import TYPE_CHECKING, Any, Literal, Optional, Union

import torch
import torch.distributed as dist
import transformers.dynamic_module_utils
from huggingface_hub.utils import WeakFileLock
from transformers import InfNanRemoveLogitsProcessor, LogitsProcessorList
from transformers.dynamic_module_utils import get_relative_imports
from transformers.utils import (
    is_torch_bf16_gpu_available,
    is_torch_cuda_available,
    is_torch_mps_available,
    is_torch_npu_available,
    is_torch_xpu_available,
)
from transformers.utils.versions import require_version

from . import logging


_is_fp16_available = is_torch_npu_available() or is_torch_cuda_available()
try:
    _is_bf16_available = is_torch_bf16_gpu_available() or (is_torch_npu_available() and torch.npu.is_bf16_supported())
except Exception:
    _is_bf16_available = False


if TYPE_CHECKING:
    from numpy.typing import NDArray

    from ..hparams import ModelArguments


logger = logging.get_logger(__name__)


class AverageMeter:
    r"""Compute and store the average and current value."""

    def __init__(self):
        self.reset()

    def reset(self):
        self.val = 0
        self.avg = 0
        self.sum = 0
        self.count = 0

    def update(self, val, n=1):
        self.val = val
        self.sum += val * n
        self.count += n
        self.avg = self.sum / self.count


def check_version(requirement: str, mandatory: bool = False) -> None:
    r"""Optionally check the package version."""
    if is_env_enabled("DISABLE_VERSION_CHECK") and not mandatory:
        logger.warning_rank0_once("Version checking has been disabled, may lead to unexpected behaviors.")
        return

    if "gptmodel" in requirement or "autoawq" in requirement:
        pip_command = f"pip install {requirement} --no-build-isolation"
    else:
        pip_command = f"pip install {requirement}"

    if mandatory:
        hint = f"To fix: run `{pip_command}`."
    else:
        hint = f"To fix: run `{pip_command}` or set `DISABLE_VERSION_CHECK=1` to skip this check."

    require_version(requirement, hint)


def check_dependencies() -> None:
    return
    r"""Check the version of the required packages."""
<<<<<<< HEAD
    # check_version("transformers>=4.45.0,<=4.51.3,!=4.46.0,!=4.46.1,!=4.46.2,!=4.46.3,!=4.47.0,!=4.47.1,!=4.48.0")
    check_version("datasets>=2.16.0,<=3.5.0")
    check_version("accelerate>=0.34.0,<=1.6.0")
    check_version("peft>=0.14.0,<=0.15.1")
    # check_version("trl>=0.8.6,<=0.9.6")
    if is_transformers_version_greater_than("4.46.0") and not is_transformers_version_greater_than("4.48.1"):
        logger.warning_rank0_once("There are known bugs in transformers v4.46.0-v4.48.0, please use other versions.")
=======
    check_version("transformers>=4.49.0,<=4.55.0")
    check_version("datasets>=2.16.0,<=3.6.0")
    check_version("accelerate>=1.3.0,<=1.7.0")
    check_version("peft>=0.14.0,<=0.15.2")
    check_version("trl>=0.8.6,<=0.9.6")
>>>>>>> 8a731193


def calculate_tps(dataset: list[dict[str, Any]], metrics: dict[str, float], stage: Literal["sft", "rm"]) -> float:
    r"""Calculate effective tokens per second."""
    effective_token_num = 0
    for data in dataset:
        if stage == "sft":
            effective_token_num += len(data["input_ids"])
        elif stage == "rm":
            effective_token_num += len(data["chosen_input_ids"]) + len(data["rejected_input_ids"])

    result = effective_token_num * metrics["epoch"] / metrics["train_runtime"]
    return result / dist.get_world_size() if dist.is_initialized() else result


def count_parameters(model: "torch.nn.Module") -> tuple[int, int]:
    r"""Return the number of trainable parameters and number of all parameters in the model."""
    trainable_params, all_param = 0, 0
    for param in model.parameters():
        num_params = param.numel()
        # if using DS Zero 3 and the weights are initialized empty
        if num_params == 0 and hasattr(param, "ds_numel"):
            num_params = param.ds_numel

        # Due to the design of 4bit linear layers from bitsandbytes, multiply the number of parameters by itemsize
        if param.__class__.__name__ == "Params4bit":
            if hasattr(param, "quant_storage") and hasattr(param.quant_storage, "itemsize"):
                num_bytes = param.quant_storage.itemsize
            elif hasattr(param, "element_size"):  # for older pytorch version
                num_bytes = param.element_size()
            else:
                num_bytes = 1

            num_params = num_params * 2 * num_bytes

        all_param += num_params
        if param.requires_grad:
            trainable_params += num_params

    return trainable_params, all_param


def get_current_device() -> "torch.device":
    r"""Get the current available device."""
    if is_torch_xpu_available():
        device = "xpu:{}".format(os.getenv("LOCAL_RANK", "0"))
    elif is_torch_npu_available():
        device = "npu:{}".format(os.getenv("LOCAL_RANK", "0"))
    elif is_torch_mps_available():
        device = "mps:{}".format(os.getenv("LOCAL_RANK", "0"))
    elif is_torch_cuda_available():
        device = "cuda:{}".format(os.getenv("LOCAL_RANK", "0"))
    else:
        device = "cpu"

    return torch.device(device)


def get_device_count() -> int:
    r"""Get the number of available devices."""
    if is_torch_xpu_available():
        return torch.xpu.device_count()
    elif is_torch_npu_available():
        return torch.npu.device_count()
    elif is_torch_mps_available():
        return torch.mps.device_count()
    elif is_torch_cuda_available():
        return torch.cuda.device_count()
    else:
        return 0


def get_logits_processor() -> "LogitsProcessorList":
    r"""Get logits processor that removes NaN and Inf logits."""
    logits_processor = LogitsProcessorList()
    logits_processor.append(InfNanRemoveLogitsProcessor())
    return logits_processor


def get_current_memory() -> tuple[int, int]:
    r"""Get the available and total memory for the current device (in Bytes)."""
    if is_torch_xpu_available():
        return torch.xpu.mem_get_info()
    elif is_torch_npu_available():
        return torch.npu.mem_get_info()
    elif is_torch_mps_available():
        return torch.mps.current_allocated_memory(), torch.mps.recommended_max_memory()
    elif is_torch_cuda_available():
        return torch.cuda.mem_get_info()
    else:
        return 0, -1


def get_peak_memory() -> tuple[int, int]:
    r"""Get the peak memory usage (allocated, reserved) for the current device (in Bytes)."""
    if is_torch_xpu_available():
        return torch.xpu.max_memory_allocated(), torch.xpu.max_memory_reserved()
    elif is_torch_npu_available():
        return torch.npu.max_memory_allocated(), torch.npu.max_memory_reserved()
    elif is_torch_mps_available():
        return torch.mps.current_allocated_memory(), -1
    elif is_torch_cuda_available():
        return torch.cuda.max_memory_allocated(), torch.cuda.max_memory_reserved()
    else:
        return 0, -1


def has_tokenized_data(path: "os.PathLike") -> bool:
    r"""Check if the path has a tokenized dataset."""
    return os.path.isdir(path) and len(os.listdir(path)) > 0


def infer_optim_dtype(model_dtype: Optional["torch.dtype"]) -> "torch.dtype":
    r"""Infer the optimal dtype according to the model_dtype and device compatibility."""
    if _is_bf16_available and (model_dtype == torch.bfloat16 or model_dtype is None):
        return torch.bfloat16
    elif _is_fp16_available:
        return torch.float16
    else:
        return torch.float32


def is_accelerator_available() -> bool:
    r"""Check if the accelerator is available."""
    return (
        is_torch_xpu_available() or is_torch_npu_available() or is_torch_mps_available() or is_torch_cuda_available()
    )


def is_env_enabled(env_var: str, default: str = "0") -> bool:
    r"""Check if the environment variable is enabled."""
    return os.getenv(env_var, default).lower() in ["true", "y", "1"]


def numpify(inputs: Union["NDArray", "torch.Tensor"]) -> "NDArray":
    r"""Cast a torch tensor or a numpy array to a numpy array."""
    if isinstance(inputs, torch.Tensor):
        inputs = inputs.cpu()
        if inputs.dtype == torch.bfloat16:  # numpy does not support bfloat16 until 1.21.4
            inputs = inputs.to(torch.float32)

        inputs = inputs.numpy()

    return inputs


def skip_check_imports() -> None:
    r"""Avoid flash attention import error in custom model files."""
    if not is_env_enabled("FORCE_CHECK_IMPORTS"):
        transformers.dynamic_module_utils.check_imports = get_relative_imports


def torch_gc() -> None:
    r"""Collect the device memory."""
    gc.collect()
    if is_torch_xpu_available():
        torch.xpu.empty_cache()
    elif is_torch_npu_available():
        torch.npu.empty_cache()
    elif is_torch_mps_available():
        torch.mps.empty_cache()
    elif is_torch_cuda_available():
        torch.cuda.empty_cache()


def try_download_model_from_other_hub(model_args: "ModelArguments") -> str:
    if (not use_modelscope() and not use_openmind()) or os.path.exists(model_args.model_name_or_path):
        return model_args.model_name_or_path

    if use_modelscope():
        check_version("modelscope>=1.14.0", mandatory=True)
        from modelscope import snapshot_download  # type: ignore
        from modelscope.hub.api import HubApi  # type: ignore

        if model_args.ms_hub_token:
            api = HubApi()
            api.login(model_args.ms_hub_token)

        revision = "master" if model_args.model_revision == "main" else model_args.model_revision
        with WeakFileLock(os.path.abspath(os.path.expanduser("~/.cache/llamafactory/modelscope.lock"))):
            model_path = snapshot_download(
                model_args.model_name_or_path,
                revision=revision,
                cache_dir=model_args.cache_dir,
            )

        return model_path

    if use_openmind():
        check_version("openmind>=0.8.0", mandatory=True)
        from openmind.utils.hub import snapshot_download  # type: ignore

        with WeakFileLock(os.path.abspath(os.path.expanduser("~/.cache/llamafactory/openmind.lock"))):
            model_path = snapshot_download(
                model_args.model_name_or_path,
                revision=model_args.model_revision,
                cache_dir=model_args.cache_dir,
            )

        return model_path


def use_modelscope() -> bool:
    return is_env_enabled("USE_MODELSCOPE_HUB")


def use_openmind() -> bool:
    return is_env_enabled("USE_OPENMIND_HUB")


def use_ray() -> bool:
    return is_env_enabled("USE_RAY")


def find_available_port() -> int:
    r"""Find an available port on the local machine."""
    sock = socket.socket(socket.AF_INET, socket.SOCK_STREAM)
    sock.bind(("", 0))
    port = sock.getsockname()[1]
    sock.close()
    return port


def fix_proxy(ipv6_enabled: bool = False) -> None:
    r"""Fix proxy settings for gradio ui."""
    os.environ["no_proxy"] = "localhost,127.0.0.1,0.0.0.0"
    if ipv6_enabled:
        os.environ.pop("http_proxy", None)
        os.environ.pop("HTTP_PROXY", None)<|MERGE_RESOLUTION|>--- conflicted
+++ resolved
@@ -95,7 +95,6 @@
 def check_dependencies() -> None:
     return
     r"""Check the version of the required packages."""
-<<<<<<< HEAD
     # check_version("transformers>=4.45.0,<=4.51.3,!=4.46.0,!=4.46.1,!=4.46.2,!=4.46.3,!=4.47.0,!=4.47.1,!=4.48.0")
     check_version("datasets>=2.16.0,<=3.5.0")
     check_version("accelerate>=0.34.0,<=1.6.0")
@@ -103,13 +102,6 @@
     # check_version("trl>=0.8.6,<=0.9.6")
     if is_transformers_version_greater_than("4.46.0") and not is_transformers_version_greater_than("4.48.1"):
         logger.warning_rank0_once("There are known bugs in transformers v4.46.0-v4.48.0, please use other versions.")
-=======
-    check_version("transformers>=4.49.0,<=4.55.0")
-    check_version("datasets>=2.16.0,<=3.6.0")
-    check_version("accelerate>=1.3.0,<=1.7.0")
-    check_version("peft>=0.14.0,<=0.15.2")
-    check_version("trl>=0.8.6,<=0.9.6")
->>>>>>> 8a731193
 
 
 def calculate_tps(dataset: list[dict[str, Any]], metrics: dict[str, float], stage: Literal["sft", "rm"]) -> float:
